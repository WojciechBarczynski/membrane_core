defmodule Membrane.Device.AudioEnumeratorSpec do
  use ESpec, async: true

  alias Membrane.Device.AudioEndpoint

  describe ".diff_list/2" do
    context "if both lists are empty" do
      let :list1, do: []
      let :list2, do: []

      it "should return tuple with three empty lists" do
        expect(described_module().diff_list(list1(), list2())).to eq {[], [], []}
      end
    end

    context "if first list is empty but second list is not empty" do
      let :device, do: %AudioEndpoint{id: "123", driver: :test, name: "x", direction: :capture}
      let :list1, do: []
      let :list2, do: [device()]

      it "should return tuple with added device present in the first list and two empty lists" do
        expect(described_module().diff_list(list1(), list2())).to eq {[device()], [], []}
      end
    end

    context "if first list is not empty but second list is empty" do
<<<<<<< HEAD
      let :device, do: %AudioDevice{id: "123", driver: :test, name: "x", direction: :capture}
      let :list1, do: [device()]
=======
      let :device, do: %AudioEndpoint{id: "123", driver: :test, name: "x", direction: :capture}
      let :list1, do: [device]
>>>>>>> f812b625
      let :list2, do: []

      it "should return tuple with removed device present in the second list and two empty lists" do
        expect(described_module().diff_list(list1(), list2())).to eq {[], [device()], []}
      end
    end

    context "if both lists are equal" do
<<<<<<< HEAD
      let :device, do: %AudioDevice{id: "123", driver: :test, name: "x", direction: :capture}
      let :list1, do: [device()]
      let :list2, do: [device()]
=======
      let :device, do: %AudioEndpoint{id: "123", driver: :test, name: "x", direction: :capture}
      let :list1, do: [device]
      let :list2, do: [device]
>>>>>>> f812b625

      it "should return tuple with unchanged device present in the third list and two empty lists" do
        expect(described_module().diff_list(list1(), list2())).to eq {[], [], [device()]}
      end
    end

    context "if both lists are partially different" do
<<<<<<< HEAD
      let :device1, do: %AudioDevice{id: "123", driver: :test, name: "x", direction: :capture}
      let :device2, do: %AudioDevice{id: "456", driver: :test, name: "x", direction: :capture}
      let :device3, do: %AudioDevice{id: "789", driver: :test, name: "x", direction: :capture}
      let :list1, do: [device1(), device2()]
      let :list2, do: [device2(), device3()]
=======
      let :device1, do: %AudioEndpoint{id: "123", driver: :test, name: "x", direction: :capture}
      let :device2, do: %AudioEndpoint{id: "456", driver: :test, name: "x", direction: :capture}
      let :device3, do: %AudioEndpoint{id: "789", driver: :test, name: "x", direction: :capture}
      let :list1, do: [device1, device2]
      let :list2, do: [device2, device3]
>>>>>>> f812b625

      it "should return tuple with added, removed and unchaged devices" do
        expect(described_module().diff_list(list1(), list2())).to eq {[device3()], [device1()], [device2()]}
      end
    end
  end
end
<|MERGE_RESOLUTION|>--- conflicted
+++ resolved
@@ -1,77 +1,58 @@
-defmodule Membrane.Device.AudioEnumeratorSpec do
-  use ESpec, async: true
-
-  alias Membrane.Device.AudioEndpoint
-
-  describe ".diff_list/2" do
-    context "if both lists are empty" do
-      let :list1, do: []
-      let :list2, do: []
-
-      it "should return tuple with three empty lists" do
-        expect(described_module().diff_list(list1(), list2())).to eq {[], [], []}
-      end
-    end
-
-    context "if first list is empty but second list is not empty" do
-      let :device, do: %AudioEndpoint{id: "123", driver: :test, name: "x", direction: :capture}
-      let :list1, do: []
-      let :list2, do: [device()]
-
-      it "should return tuple with added device present in the first list and two empty lists" do
-        expect(described_module().diff_list(list1(), list2())).to eq {[device()], [], []}
-      end
-    end
-
-    context "if first list is not empty but second list is empty" do
-<<<<<<< HEAD
-      let :device, do: %AudioDevice{id: "123", driver: :test, name: "x", direction: :capture}
-      let :list1, do: [device()]
-=======
-      let :device, do: %AudioEndpoint{id: "123", driver: :test, name: "x", direction: :capture}
-      let :list1, do: [device]
->>>>>>> f812b625
-      let :list2, do: []
-
-      it "should return tuple with removed device present in the second list and two empty lists" do
-        expect(described_module().diff_list(list1(), list2())).to eq {[], [device()], []}
-      end
-    end
-
-    context "if both lists are equal" do
-<<<<<<< HEAD
-      let :device, do: %AudioDevice{id: "123", driver: :test, name: "x", direction: :capture}
-      let :list1, do: [device()]
-      let :list2, do: [device()]
-=======
-      let :device, do: %AudioEndpoint{id: "123", driver: :test, name: "x", direction: :capture}
-      let :list1, do: [device]
-      let :list2, do: [device]
->>>>>>> f812b625
-
-      it "should return tuple with unchanged device present in the third list and two empty lists" do
-        expect(described_module().diff_list(list1(), list2())).to eq {[], [], [device()]}
-      end
-    end
-
-    context "if both lists are partially different" do
-<<<<<<< HEAD
-      let :device1, do: %AudioDevice{id: "123", driver: :test, name: "x", direction: :capture}
-      let :device2, do: %AudioDevice{id: "456", driver: :test, name: "x", direction: :capture}
-      let :device3, do: %AudioDevice{id: "789", driver: :test, name: "x", direction: :capture}
-      let :list1, do: [device1(), device2()]
-      let :list2, do: [device2(), device3()]
-=======
-      let :device1, do: %AudioEndpoint{id: "123", driver: :test, name: "x", direction: :capture}
-      let :device2, do: %AudioEndpoint{id: "456", driver: :test, name: "x", direction: :capture}
-      let :device3, do: %AudioEndpoint{id: "789", driver: :test, name: "x", direction: :capture}
-      let :list1, do: [device1, device2]
-      let :list2, do: [device2, device3]
->>>>>>> f812b625
-
-      it "should return tuple with added, removed and unchaged devices" do
-        expect(described_module().diff_list(list1(), list2())).to eq {[device3()], [device1()], [device2()]}
-      end
-    end
-  end
-end
+defmodule Membrane.Device.AudioEnumeratorSpec do
+  use ESpec, async: true
+
+  alias Membrane.Device.AudioEndpoint
+
+  describe ".diff_list/2" do
+    context "if both lists are empty" do
+      let :list1, do: []
+      let :list2, do: []
+
+      it "should return tuple with three empty lists" do
+        expect(described_module().diff_list(list1(), list2())).to eq {[], [], []}
+      end
+    end
+
+    context "if first list is empty but second list is not empty" do
+      let :device, do: %AudioEndpoint{id: "123", driver: :test, name: "x", direction: :capture}
+      let :list1, do: []
+      let :list2, do: [device()]
+
+      it "should return tuple with added device present in the first list and two empty lists" do
+        expect(described_module().diff_list(list1(), list2())).to eq {[device()], [], []}
+      end
+    end
+
+    context "if first list is not empty but second list is empty" do
+      let :device, do: %AudioEndpoint{id: "123", driver: :test, name: "x", direction: :capture}
+      let :list1, do: [device()]
+      let :list2, do: []
+
+      it "should return tuple with removed device present in the second list and two empty lists" do
+        expect(described_module().diff_list(list1(), list2())).to eq {[], [device()], []}
+      end
+    end
+
+    context "if both lists are equal" do
+      let :device, do: %AudioEndpoint{id: "123", driver: :test, name: "x", direction: :capture}
+      let :list1, do: [device()]
+      let :list2, do: [device()]
+
+      it "should return tuple with unchanged device present in the third list and two empty lists" do
+        expect(described_module().diff_list(list1(), list2())).to eq {[], [], [device()]}
+      end
+    end
+
+    context "if both lists are partially different" do
+      let :device1, do: %AudioEndpoint{id: "123", driver: :test, name: "x", direction: :capture}
+      let :device2, do: %AudioEndpoint{id: "456", driver: :test, name: "x", direction: :capture}
+      let :device3, do: %AudioEndpoint{id: "789", driver: :test, name: "x", direction: :capture}
+      let :list1, do: [device1(), device2()]
+      let :list2, do: [device2(), device3()]
+
+      it "should return tuple with added, removed and unchaged devices" do
+        expect(described_module().diff_list(list1(), list2())).to eq {[device3()], [device1()], [device2()]}
+      end
+    end
+  end
+end