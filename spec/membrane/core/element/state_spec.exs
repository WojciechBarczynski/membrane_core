defmodule Membrane.Core.Element.StateSpec do
  use ESpec, async: true
  alias Membrane.Support.Element.TrivialFilter
  alias Membrane.Core.Playback
  alias Membrane.Core.Element.{PadSpecHandler, PlaybackBuffer}

  describe "new/2" do
    it "should create proper state" do
      state = described_module().new(TrivialFilter, :name)

      expect(state)
      |> to(
        eq struct(
             described_module(),
             module: TrivialFilter,
             type: :filter,
             name: :name,
             internal_state: nil,
             pads: PadSpecHandler.init_pads(state).pads,
             watcher: nil,
             controlling_pid: nil,
             playback: %Playback{},
             playback_buffer: PlaybackBuffer.new(),
             delayed_demands: %{},
<<<<<<< HEAD
             timers: %{},
             timers_clocks: %{}
=======
             terminating: false
>>>>>>> 389e252b
           )
      )
    end
  end
end<|MERGE_RESOLUTION|>--- conflicted
+++ resolved
@@ -22,12 +22,9 @@
              playback: %Playback{},
              playback_buffer: PlaybackBuffer.new(),
              delayed_demands: %{},
-<<<<<<< HEAD
              timers: %{},
-             timers_clocks: %{}
-=======
+             timers_clocks: %{},
              terminating: false
->>>>>>> 389e252b
            )
       )
     end
