defmodule Membrane.Mixfile do
  use Mix.Project

  @version "0.5.2"
  @source_ref "v#{@version}"

  def project do
    [
      app: :membrane_core,
      version: @version,
      elixir: "~> 1.7",
      elixirc_paths: elixirc_paths(Mix.env()),
      description: "Membrane Multimedia Framework (Core)",
      dialyzer: [
        flags: [:error_handling, :underspecs]
      ],
      package: package(),
      name: "Membrane Core",
      source_url: link(),
      docs: docs(),
      aliases: ["test.all": "do espec, test"],
      preferred_cli_env: [
        espec: :test,
        "test.all": :test,
        coveralls: :test,
        "coveralls.detail": :test,
        "coveralls.post": :test,
        "coveralls.html": :test
      ],
      test_coverage: [tool: ExCoveralls, test_task: "test.all"],
      deps: deps()
    ]
  end

  def application do
    [extra_applications: [], mod: {Membrane, []}]
  end

  defp elixirc_paths(:test), do: ["lib", "spec/support", "test/support"]
  defp elixirc_paths(_), do: ["lib"]

  defp link do
    "https://github.com/membraneframework/membrane-core"
  end

  defp docs do
    [
      main: "readme",
      extras: ["README.md"],
      source_ref: @source_ref,
      nest_modules_by_prefix: [
        Membrane.Bin,
        Membrane.Pipeline,
        Membrane.Element,
        Membrane.Element.CallbackContext,
        Membrane.Pipeline.CallbackContext,
        Membrane.Bin.CallbackContext,
        Membrane.Payload,
        Membrane.Buffer,
        Membrane.Caps,
        Membrane.Event,
        Membrane.EventProtocol,
        Membrane.Testing
      ],
      groups_for_modules: [
        Pipeline: [~r/^Membrane.Pipeline/],
        Bin: [~r/^Membrane.Bin/],
        Element: [
          ~r/^Membrane.Filter$/,
          ~r/^Membrane.Sink$/,
          ~r/^Membrane.Source$/,
          ~r/^Membrane.Element/,
          ~r/^Membrane.Core.InputBuffer/
        ],
        Parent: [~r/^Membrane.Parent.*/],
        Child: [~r/^Membrane.Child.*/],
        Communication: [
          ~r/^Membrane.(Buffer|Payload|Caps|Event|Notification).*/
        ],
        Logging: [~r/^Membrane.Logger/],
        Testing: [~r/^Membrane.Testing.*/],
        Utils: [
          ~r/^Membrane.Clock$/,
          ~r/^Membrane.Sync$/,
          ~r/^Membrane.Time.*/,
          ~r/^Membrane.Pad.*/,
          ~r/^Membrane.PlaybackState.*/
        ],
        Deprecated: [~r/^Membrane.Log\.?/]
      ]
    ]
  end

  defp package do
    [
      maintainers: ["Membrane Team"],
      licenses: ["Apache 2.0"],
      links: %{
        "GitHub" => link(),
        "Membrane Framework Homepage" => "https://membraneframework.org"
      }
    ]
  end

  defp deps do
    [
      {:ex_doc, "~> 0.21", only: :dev, runtime: false},
      {:espec, "~> 1.8", only: :test},
      {:excoveralls, "~> 0.11", only: :test},
      {:qex, "~> 0.3"},
<<<<<<< HEAD
      {:telemetry, "~> 0.4"},
      {:dialyxir, "~> 1.0.0-rc.7", only: [:dev], runtime: false},
=======
      {:dialyxir, "~> 1.0.0", only: :dev, runtime: false},
>>>>>>> 9c5035ad
      {:bunch, "~> 1.3"},
      {:ratio, "~> 2.0"}
    ]
  end
end<|MERGE_RESOLUTION|>--- conflicted
+++ resolved
@@ -108,12 +108,8 @@
       {:espec, "~> 1.8", only: :test},
       {:excoveralls, "~> 0.11", only: :test},
       {:qex, "~> 0.3"},
-<<<<<<< HEAD
       {:telemetry, "~> 0.4"},
-      {:dialyxir, "~> 1.0.0-rc.7", only: [:dev], runtime: false},
-=======
       {:dialyxir, "~> 1.0.0", only: :dev, runtime: false},
->>>>>>> 9c5035ad
       {:bunch, "~> 1.3"},
       {:ratio, "~> 2.0"}
     ]
