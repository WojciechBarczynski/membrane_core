defmodule Membrane.Element do
  @moduledoc """
  Module containing functions spawning, shutting down, inspecting and controlling
  playback of elements.
  """

  use Membrane.Mixins.Log, tags: :core
  use Membrane.Helper
  alias Membrane.Element.Manager.State
  import Membrane.Helper.GenServer
  alias Membrane.Element.Manager.MessageDispatcher
  use GenServer
  use Membrane.Mixins.Playback

  # Type that defines possible return values of start/start_link functions.
  @type on_start :: GenServer.on_start

  # Type that defines possible process options passed to start/start_link
  # functions.
  @type process_options_t :: GenServer.options

  # Type that defines possible element-specific options passed to
  # start/start_link functions.
  @type element_options_t :: struct | nil

  # Type that defines an element name within a pipeline
  @type name_t :: atom | String.t


  def is_element(module) do
    Code.ensure_loaded?(module) and
    function_exported?(module, :is_membrane_element, 0) and
    module.is_membrane_element
  end


  @doc """
  Starts process for element of given module, initialized with given options and
  links it to the current process in the supervision tree.

  Works similarily to `GenServer.start_link/3` and has the same return values.
  """
  @spec start_link(module, element_options_t, process_options_t) :: on_start
  def start_link(module, name), do:
    start_link(module, name, module |> Module.concat(Options) |> Helper.Module.struct)
  def start_link(module, name, element_options, process_options \\ []), do:
    do_start(:start_link, module, name, element_options, process_options)


  @doc """
  Starts process for element of given module, initialized with given
  elementoptions outside of the supervision tree.

  Works similarily to `GenServer.start/3` and has the same return values.
  """
  @spec start(module, name_t) :: on_start
  def start(module, name), do:
    start(module, name, module |> Module.concat(Options) |> Helper.Module.struct)
  def start(module, name, element_options, process_options \\ []), do:
    do_start(:start, module, name, element_options, process_options)


  defp do_start(method, module, name, element_options, process_options) do
    with :ok <- (if is_element module do :ok else :not_element end)
    do
      debug """
        Element start link: module: #{inspect module},
        element options: #{inspect element_options},
        process options: #{inspect process_options}
        """
      apply GenServer, method, [__MODULE__, {module, name, element_options}, process_options]
    else
      :not_element -> warn_error """
        Cannot start element, passed module #{inspect module} is not a Membrane Element.
        Make sure that given module is the right one and it uses Membrane.Element.Base.*
        """, {:not_element, module}
    end
  end


  @doc """
  Stops given element process.

  It will wait for reply for amount of time passed as second argument
  (in milliseconds).

  Will trigger calling `handle_shutdown/2` element callback.

  Returns `:ok`.
  """
  @spec shutdown(pid, timeout) :: :ok
  def shutdown(server, timeout \\ 5000) do
    debug("Shutdown -> #{inspect(server)}")
    GenServer.stop(server, :normal, timeout)
    :ok
  end


  @doc """
  Sends synchronous call to the given element requesting it to set message bus.

  It will wait for reply for amount of time passed as second argument
  (in milliseconds).

  In case of success, returns `:ok`.

  If case of failure, returns `{:error, reason}`
  """
  @spec set_message_bus(pid, pid, timeout) :: :ok | {:error, any}
  def set_message_bus(server, message_bus, timeout \\ 5000) when is_pid(server) do
    GenServer.call(server, {:membrane_set_message_bus, message_bus}, timeout)
  end

<<<<<<< HEAD

  @doc """
  Sends synchronous call to the given element requesting it to set controlling pid.

  It will wait for reply for amount of time passed as second argument
  (in milliseconds).

  In case of success, returns `:ok`.

  If case of failure, returns `{:error, reason}`
  """
  @spec set_controlling_pid(pid, pid, timeout) :: :ok | {:error, any}
  def set_controlling_pid(server, controlling_pid, timeout \\ 5000) when is_pid(server) do
    GenServer.call(server, {:membrane_set_controlling_pid, controlling_pid}, timeout)
  end


  def link(from_pid, to_pid, _, _, _) when is_pid(from_pid) and is_pid(to_pid) and from_pid == to_pid do
=======
  def link(pid, pid, _, _, _) when is_pid(pid) do
>>>>>>> f6367a42
    {:error, :loop}
  end

  def link(from_pid, to_pid, from_pad, to_pad, params) when is_pid(from_pid) and is_pid(to_pid) do
    with \
      :ok <- GenServer.call(from_pid, {:membrane_handle_link, [from_pad, to_pid, to_pad, params]}),
      :ok <- GenServer.call(to_pid, {:membrane_handle_link, [to_pad, from_pid, from_pad, params]})
    do :ok
    end
  end

  def link(_, _, _, _, _), do: {:error, :invalid_element}

  def unlink(server, timeout \\ 5000) do
    server |> GenServer.call(:membrane_unlink, timeout)
  end

  def handle_new_pad(server, direction, pad, timeout \\ 5000) when is_pid server do
    server |> GenServer.call({:membrane_new_pad, [direction, pad]}, timeout)
  end

  def handle_linking_finished(server, timeout \\ 5000) when is_pid server do
    server |> GenServer.call(:membrane_linking_finished, timeout)
  end

  @doc false
  def init({module, name, options}) do
    debug "Element: initializing: #{inspect module}, options: #{inspect options}"
    with {:ok, state} <- module.manager_module.handle_init(module, name, options)
    do
      debug "Element: initialized: #{inspect module}"
      {:ok, state}
    else
      {:error, reason} ->
        warn_error "Failed to initialize element", reason
        {:stop, {:element_init, reason}}
    end
  end


  @doc false
  def terminate(reason, %State{module: module, playback_state: playback_state} = state) do
    case playback_state do
      :stopped ->
        debug "Terminating element, reason: #{inspect reason}"
      _ ->
        warn_error """
        Terminating: Attempt to terminate element when it is not stopped
        """, reason
    end

    module.manager_module.handle_shutdown(state)
    reason
  end

  defdelegate handle_playback_state(old, new, state), to: MessageDispatcher
  defdelegate handle_playback_state_changed(old, new, state), to: MessageDispatcher

  def change_playback_state(pid, new_state) do
    send pid, {:membrane_change_playback_state, new_state}
    :ok
  end

  def handle_call(message, _from, state) do
    message |> MessageDispatcher.handle_message(:call, state) |> reply(state)
  end

  def handle_info(message, state) do
    message |> MessageDispatcher.handle_message(:info, state) |> noreply(state)
  end


end<|MERGE_RESOLUTION|>--- conflicted
+++ resolved
@@ -111,7 +111,6 @@
     GenServer.call(server, {:membrane_set_message_bus, message_bus}, timeout)
   end
 
-<<<<<<< HEAD
 
   @doc """
   Sends synchronous call to the given element requesting it to set controlling pid.
@@ -128,11 +127,7 @@
     GenServer.call(server, {:membrane_set_controlling_pid, controlling_pid}, timeout)
   end
 
-
-  def link(from_pid, to_pid, _, _, _) when is_pid(from_pid) and is_pid(to_pid) and from_pid == to_pid do
-=======
   def link(pid, pid, _, _, _) when is_pid(pid) do
->>>>>>> f6367a42
     {:error, :loop}
   end
 
