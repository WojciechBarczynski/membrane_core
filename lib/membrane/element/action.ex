--- conflicted
+++ resolved
@@ -71,35 +71,6 @@
   or `c:Membrane.Element.Base.Sink.handle_write_list/4` callback. Invoked callback is
   guaranteed not to receive more data than demanded.
 
-<<<<<<< HEAD
-  Depending on element type and callback, it may contain different payloads or
-  behave differently:
-
-  In sinks:
-  - Payload `{pad, size}` increases demand on given pad by given size.
-  - Payload `{pad, {:set_to, size}}` erases current demand and sets it to given size.
-
-  In filters:
-  - Payload `{pad, size}` is only allowed from
-  `c:Membrane.Element.Base.Mixin.SourceBehaviour.handle_demand/5` callback. It overrides
-  current demand.
-  - Payload `{pad, {:output, demanding_output_pad}, size}` can be returned from
-  any callback. `demanding_output_pad` is a pad which is to receive demanded
-  buffers after they are processed.
-  - Payload `{pad, :self, size}` makes demand act as if element was a sink,
-  that is extends demand on a given pad. Buffers received as a result of the
-  demand should be consumed by element itself or sent through a pad in `push` mode.
-
-  Allowed only when playback state is playing.
-  """
-  @type demand_t ::
-          {:demand, demand_common_payload_t | demand_filter_payload_t | demand_sink_payload_t}
-
-  @type demand_filter_payload_t ::
-          {Pad.ref_t(), {:output, Pad.ref_t()} | :self, size :: non_neg_integer}
-  @type demand_sink_payload_t :: {Pad.ref_t(), {:set_to, size :: non_neg_integer}}
-  @type demand_common_payload_t :: Pad.ref_t() | {Pad.ref_t(), size :: non_neg_integer}
-=======
   Demand size can be either a non-negative integer, that overrides existing demand,
   or a function that is passed current demand, and is to return the new demand.
 
@@ -107,7 +78,6 @@
   """
   @type demand_t :: {:demand, {Pad.ref_t(), demand_size_t}}
   @type demand_size_t :: pos_integer | (pos_integer() -> non_neg_integer())
->>>>>>> 54bcf759
 
   @typedoc """
   Executes `c:Membrane.Element.Base.Mixin.SourceBehaviour.handle_demand/5` callback with
