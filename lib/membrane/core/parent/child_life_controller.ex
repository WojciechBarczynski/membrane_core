defmodule Membrane.Core.Parent.ChildLifeController do
  @moduledoc false
  use Bunch

  alias __MODULE__.{CrashGroupHandler, LinkHandler, StartupHandler}
  alias Membrane.ParentSpec
  alias Membrane.Core.{CallbackHandler, Component, Parent, PlaybackHandler}

  alias Membrane.Core.Parent.{
    ChildEntryParser,
    ClockHandler,
    CrashGroup,
    LifecycleController,
    Link,
    LinkParser
  }

  require Membrane.Core.Component
  require Membrane.Bin
  require Membrane.Element
  require Membrane.Logger

  @spec handle_spec(ParentSpec.t(), Parent.state_t()) ::
          {{:ok, [Membrane.Child.name_t()]}, Parent.state_t()} | no_return
  def handle_spec(%ParentSpec{} = spec, state) do
    Membrane.Logger.debug("""
    Initializing spec
    children: #{inspect(spec.children)}
    links: #{inspect(spec.links)}
    """)

    {links, children_spec_from_links} = LinkParser.parse(spec.links)
    children_spec = Enum.concat(spec.children, children_spec_from_links)
    children = ChildEntryParser.parse(children_spec)
    :ok = StartupHandler.check_if_children_names_unique(children, state)
    syncs = StartupHandler.setup_syncs(children, spec.stream_sync)

    children =
      StartupHandler.start_children(
        children,
        state.synchronization.clock_proxy,
        syncs,
        state.children_log_metadata
      )

    children_names = children |> Enum.map(& &1.name)
    children_pids = children |> Enum.map(& &1.pid)

    # monitoring children
    :ok = Enum.each(children_pids, &Process.monitor(&1))

    :ok = StartupHandler.maybe_activate_syncs(syncs, state)
    {:ok, state} = StartupHandler.add_children(children, state)

    # adding crash group to state
    {:ok, state} =
      if spec.crash_group do
        CrashGroupHandler.add_crash_group(spec.crash_group, children_names, children_pids, state)
      else
        {:ok, state}
      end

    state = ClockHandler.choose_clock(children, spec.clock_provider, state)
    links = LinkHandler.resolve_links(links, state)
    {:ok, state} = LinkHandler.link_children(links, state)
    {:ok, state} = StartupHandler.exec_handle_spec_started(children_names, state)
    state = StartupHandler.init_playback_state(children_names, state)

    {{:ok, children_names}, state}
  end

  @spec handle_forward([{Membrane.Child.name_t(), any}], Parent.state_t()) ::
          {:ok | {:error, any}, Parent.state_t()}
  def handle_forward(children_messages, state) do
    result = Bunch.Enum.try_each(children_messages, &do_handle_forward(&1, state))
    {result, state}
  end

  defp do_handle_forward({child_name, message}, state) do
    with {:ok, %{pid: pid}} <- state |> Parent.ChildrenModel.get_child_data(child_name) do
      send(pid, message)
      :ok
    else
      {:error, reason} ->
        {:error, {:cannot_forward_message, [element: child_name, message: message], reason}}
    end
  end

  @spec handle_remove_child(Membrane.Child.name_t() | [Membrane.Child.name_t()], Parent.state_t()) ::
          {:ok | {:error, any}, Parent.state_t()}
  def handle_remove_child(names, state) do
    names = names |> Bunch.listify()

    {:ok, state} =
      if state.synchronization.clock_provider.provider in names do
        ClockHandler.reset_clock(state)
      else
        {:ok, state}
      end

    with {:ok, data} <- Bunch.Enum.try_map(names, &Parent.ChildrenModel.get_child_data(state, &1)) do
      {already_removing, data} = Enum.split_with(data, & &1.terminating?)

      if already_removing != [] do
        Membrane.Logger.warn("""
        Trying to remove children that are already being removed: #{
          Enum.map_join(already_removing, ", ", &inspect(&1.name))
        }. This may lead to 'unknown child' errors.
        """)
      end

      data |> Enum.each(&PlaybackHandler.request_playback_state_change(&1.pid, :terminating))

      {:ok, state} =
        Parent.ChildrenModel.update_children(state, names, &%{&1 | terminating?: true})

      {:ok, state}
    else
      error -> {error, state}
    end
  end

  @spec child_playback_changed(pid, Membrane.PlaybackState.t(), Parent.state_t()) ::
          {:ok | {:error, any}, Parent.state_t()}
  def child_playback_changed(pid, child_pb_state, state) do
    {:ok, child} = child_by_pid(pid, state)
    %{playback: playback} = state

    cond do
      playback.pending_state == nil and playback.state == child_pb_state ->
        state = put_in(state, [:children, child, :playback_synced?], true)
        {:ok, state}

      playback.pending_state == child_pb_state ->
        state = put_in(state, [:children, child, :playback_synced?], true)
        LifecycleController.maybe_finish_playback_transition(state)

      true ->
        {:ok, state}
    end
  end

  @doc """
  Handles death of a child:
  - removes it from state
  - if in playback transition, checks if it can be finished (in case the dead child
    was the last one we were waiting for to change the playback state)

  If a pid turns out not to be a pid of any child error is raised.
  """
  @spec handle_child_death(child_pid :: pid(), reason :: atom(), state :: Parent.state_t()) ::
          {:ok | {:error, :not_child}, Parent.state_t()}
  def handle_child_death(pid, :normal, state) do
    with {:ok, child_name} <- child_by_pid(pid, state) do
      state = Bunch.Access.delete_in(state, [:children, child_name])
      state = remove_child_links(child_name, state)
      LifecycleController.maybe_finish_playback_transition(state)
    else
      {:error, :not_child} ->
        raise Membrane.PipelineError,
              "Tried to handle death of process that wasn't a child of that pipeline."
    end
  end

  def handle_child_death(pid, reason, state) do
    with {:ok, group} <- CrashGroupHandler.get_group_by_member_pid(pid, state) do
      {result, state} =
        crash_all_group_members(group, state)
        |> CrashGroupHandler.remove_member_of_crash_group(group.name, pid)
        |> CrashGroupHandler.remove_crash_group_if_empty(group.name)

      if result == :removed do
        state = Enum.reduce(group.members, state, &Bunch.Access.delete_in(&2, [:children, &1]))
        exec_handle_crash_group_down_callback(group.name, group.members, state)
      else
        {:ok, state}
      end
    else
      {:error, :not_child} ->
        raise Membrane.PipelineError,
              "Tried to handle death of process that wasn't a child of that pipeline."

      {:error, :not_member} ->
<<<<<<< HEAD
        Membrane.Logger.debug("""
        Pipeline child crashed but was not a member of any crash group.
        Terminating.
        """)

        propagate_child_crash(state)
=======
        if reason == {:shutdown, :membrane_crash_group_kill} do
          raise Membrane.PipelineError,
                "Child that was not a member of any crash group killed with :membrane_crash_group_kill."
        else
          Membrane.Logger.debug("""
          Pipeline child crashed but was not a member of any crash group.
          Terminating.
          """)

          propagate_child_crash(state)
        end
>>>>>>> 7a5b5fcc
    end
  end

  defp exec_handle_crash_group_down_callback(group_name, group_members, state) do
    context =
      Component.callback_context_generator(:parent, CrashGroupDown, state, members: group_members)

    CallbackHandler.exec_and_handle_callback(
      :handle_crash_group_down,
      Membrane.Core.Pipeline.ActionHandler,
      %{context: context},
      [group_name],
      state
    )
  end

  # called when process was a member of a crash group
  @spec crash_all_group_members(CrashGroup.t(), Parent.state_t()) :: Parent.state_t()
  defp crash_all_group_members(%CrashGroup{triggered?: false} = crash_group, state) do
    %CrashGroup{alive_members_pids: members_pids} = crash_group

    state = LinkHandler.unlink_crash_group(crash_group, state)

    Enum.each(
      members_pids,
      fn pid ->
        if Process.alive?(pid), do: GenServer.stop(pid, {:shutdown, :membrane_crash_group_kill})
      end
    )

    CrashGroupHandler.set_triggered(state, crash_group.name)
  end

  defp crash_all_group_members(_crash_group, state), do: state

  # called when a dead child was not a member of any crash group
  defp propagate_child_crash(state) do
    Membrane.Logger.debug("""
    A child crashed but was not a member of any crash group.
    Terminating.
    """)

    {:stop, {:shutdown, :child_crash}, state}
  end

  defp remove_child_links(child_name, state) do
    Map.update!(
      state,
      :links,
      &(&1
        |> Enum.reject(fn %Link{from: from, to: to} ->
          %Link.Endpoint{child: from_name} = from
          %Link.Endpoint{child: to_name} = to

          from_name == child_name or to_name == child_name
        end))
    )
  end

  defp child_by_pid(pid, state) do
    case Enum.find(state.children, fn {_name, entry} -> entry.pid == pid end) do
      {child_name, _child_data} -> {:ok, child_name}
      nil -> {:error, :not_child}
    end
  end
end<|MERGE_RESOLUTION|>--- conflicted
+++ resolved
@@ -181,14 +181,6 @@
               "Tried to handle death of process that wasn't a child of that pipeline."
 
       {:error, :not_member} ->
-<<<<<<< HEAD
-        Membrane.Logger.debug("""
-        Pipeline child crashed but was not a member of any crash group.
-        Terminating.
-        """)
-
-        propagate_child_crash(state)
-=======
         if reason == {:shutdown, :membrane_crash_group_kill} do
           raise Membrane.PipelineError,
                 "Child that was not a member of any crash group killed with :membrane_crash_group_kill."
@@ -200,7 +192,6 @@
 
           propagate_child_crash(state)
         end
->>>>>>> 7a5b5fcc
     end
   end
 
