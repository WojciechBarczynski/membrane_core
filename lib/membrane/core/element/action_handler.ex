defmodule Membrane.Core.Element.ActionHandler do
  @moduledoc false
  # Module validating and executing actions returned by element's callbacks.

<<<<<<< HEAD
  alias Membrane.{
    ActionError,
    Buffer,
    Caps,
    CallbackError,
    Core,
    Element,
    Event,
    Notification
  }

  alias Core.Element.{DemandHandler, LifecycleController, PadModel, State, TimerController}
=======
  alias Membrane.{ActionError, Buffer, Caps, CallbackError, Core, Element, Event, Notification}
  alias Core.Element.{DemandHandler, LifecycleController, PadModel, State}
>>>>>>> 389e252b
  alias Core.{Message, PlaybackHandler}
  alias Element.{Action, Pad}
  require Message
  require PadModel
  import Element.Pad, only: [is_pad_ref: 1]
  use Core.Element.Log
  use Bunch
  use Membrane.Core.CallbackHandler

  @impl CallbackHandler
  def handle_action(action, callback, params, state) do
    with {:ok, state} <- do_handle_action(action, callback, params, state) do
      {:ok, state}
    else
      {{:error, reason}, state} ->
        raise ActionError, reason: reason, action: action, callback: {state.module, callback}
    end
  end

  defguardp is_demand_size(size) when is_integer(size) or is_function(size)

  @spec do_handle_action(Action.t(), callback :: atom, params :: map, State.t()) ::
          State.stateful_try_t()
<<<<<<< HEAD
  defp do_handle_action({action, _}, :handle_init, _params, state)
       when action not in [:latency] do
    {{:error, :invalid_action}, state}
  end

=======
>>>>>>> 389e252b
  defp do_handle_action({action, _}, cb, _params, %State{playback: %{state: :stopped}} = state)
       when action in [:buffer, :event, :caps, :demand, :redemand, :forward] and
              cb != :handle_stopped_to_prepared do
    {{:error, {:playback_state, :stopped}}, state}
  end

  defp do_handle_action({:event, {pad_ref, event}}, _cb, _params, state)
       when is_pad_ref(pad_ref) do
    send_event(pad_ref, event, state)
  end

  defp do_handle_action({:notify, notification}, _cb, _params, state),
    do: send_notification(notification, state)

  defp do_handle_action({:split, {callback, args_list}}, cb, params, state) do
    CallbackHandler.exec_and_handle_splitted_callback(
      callback,
      cb,
      __MODULE__,
      params |> Map.merge(%{skip_invoking_redemands: true}),
      args_list,
      state
    )
  end

  defp do_handle_action({:playback_change, :suspend}, cb, _params, state)
       when cb in [
              :handle_stopped_to_prepared,
              :handle_playing_to_prepared,
              :handle_prepared_to_playing,
              :handle_prepared_to_stopped
            ] do
    PlaybackHandler.suspend_playback_change(state)
  end

  defp do_handle_action({:playback_change, :resume}, _cb, _params, state),
    do: PlaybackHandler.continue_playback_change(LifecycleController, state)

  defp do_handle_action({:buffer, {pad_ref, buffers}}, cb, _params, %State{type: type} = state)
       when type in [:source, :filter] and is_pad_ref(pad_ref) do
    send_buffer(pad_ref, buffers, cb, state)
  end

  defp do_handle_action({:caps, {pad_ref, caps}}, _cb, _params, %State{type: type} = state)
       when type in [:source, :filter] and is_pad_ref(pad_ref) do
    send_caps(pad_ref, caps, state)
  end

  defp do_handle_action({:redemand, out_refs}, cb, params, state)
       when is_list(out_refs) do
    out_refs
    |> Bunch.Enum.try_reduce(state, fn out_ref, state ->
      do_handle_action({:redemand, out_ref}, cb, params, state)
    end)
  end

  defp do_handle_action({:redemand, out_ref}, cb, _params, %State{type: type} = state)
       when type in [:source, :filter] and is_pad_ref(out_ref) and
              {type, cb} != {:filter, :handle_demand} do
    handle_redemand(out_ref, state)
  end

  defp do_handle_action({:forward, data}, cb, params, %State{type: :filter} = state)
       when cb in [:handle_caps, :handle_event, :handle_process_list] do
    {action, dir} =
      case {cb, params} do
        {:handle_process_list, _} -> {:buffer, :output}
        {:handle_caps, _} -> {:caps, :output}
        {:handle_event, %{direction: :input}} -> {:event, :output}
        {:handle_event, %{direction: :output}} -> {:event, :input}
      end

    pads = state |> PadModel.filter_data(%{direction: dir}) |> Map.keys()

    pads
    |> Bunch.Enum.try_reduce(state, fn pad, st ->
      do_handle_action({action, {pad, data}}, cb, params, st)
    end)
  end

  defp do_handle_action(
         {:demand, pad_ref},
         cb,
         params,
         %State{type: type} = state
       )
       when is_pad_ref(pad_ref) and type in [:sink, :filter] do
    do_handle_action({:demand, {pad_ref, 1}}, cb, params, state)
  end

  defp do_handle_action(
         {:demand, {pad_ref, size}},
         cb,
         params,
         %State{type: type} = state
       )
       when is_pad_ref(pad_ref) and is_demand_size(size) and type in [:sink, :filter] do
    supply_demand(pad_ref, size, cb, params[:supplying_demand?] || false, state)
  end

<<<<<<< HEAD
  defp do_handle_action({:timer, {id, interval, clock}}, _cb, _params, state) do
    TimerController.start_timer(interval, clock, id, state)
  end

  defp do_handle_action({:timer, {id, interval}}, cb, params, state) do
    do_handle_action({:timer, {id, interval, state.pipeline_clock}}, cb, params, state)
  end

  defp do_handle_action({:untimer, ref}, _cb, _params, state) do
    TimerController.stop_timer(ref, state)
  end

  defp do_handle_action({:latency, latency}, _cb, _params, state) do
    {:ok, %State{state | latency: latency}}
  end

=======
>>>>>>> 389e252b
  defp do_handle_action(action, callback, _params, state) do
    raise CallbackError, kind: :invalid_action, action: action, callback: {state.module, callback}
  end

  @impl CallbackHandler
  def handle_actions(actions, callback, handler_params, state) do
    {redemands, actions_after_redemands} =
      actions
      |> Enum.drop_while(fn
        {:redemand, _} -> false
        _ -> true
      end)
      |> Enum.split_while(fn
        {:redemand, _} -> true
        _ -> false
      end)

    case {redemands, actions_after_redemands} do
      {_, []} ->
        super(actions |> join_buffers(), callback, handler_params, state)

      {[redemand | _], _} ->
        raise ActionError,
          reason: :actions_after_redemand,
          action: redemand,
          callback: {state.module, callback}
    end
  end

  defp join_buffers(actions) do
    actions
    |> Bunch.Enum.chunk_by_prev(
      fn
        {:buffer, {pad, _}}, {:buffer, {pad, _}} -> true
        _, _ -> false
      end,
      fn
        [{:buffer, {pad, _}} | _] = buffers ->
          {:buffer, {pad, buffers |> Enum.map(fn {_, {_, b}} -> [b] end) |> List.flatten()}}

        [other] ->
          other
      end
    )
  end

  @spec send_buffer(Pad.ref_t(), [Buffer.t()] | Buffer.t(), callback :: atom, State.t()) ::
          State.stateful_try_t()
  defp send_buffer(
         _pad_ref,
         _buffer,
         callback,
         %State{playback: %{state: playback_state}} = state
       )
       when playback_state != :playing and callback != :handle_prepared_to_playing do
    {{:error, {:playback_state, playback_state}}, state}
  end

  defp send_buffer(_pad_ref, [], _callback, state) do
    {:ok, state}
  end

  defp send_buffer(pad_ref, %Buffer{} = buffer, callback, state) do
    send_buffer(pad_ref, [buffer], callback, state)
  end

  defp send_buffer(pad_ref, buffers, _callback, state) when is_list(buffers) do
    debug("Sending #{length(buffers)} buffer(s) through pad #{inspect(pad_ref)}", state)

    withl buffers:
            :ok <-
              Bunch.Enum.try_each(buffers, fn
                %Buffer{} -> :ok
                value -> {:error, value}
              end),
          data: {:ok, pad_data} <- PadModel.get_data(state, pad_ref),
          dir: %{direction: :output} <- pad_data,
          eos: %{end_of_stream?: false} <- pad_data do
      %{mode: mode, pid: pid, other_ref: other_ref, other_demand_unit: other_demand_unit} =
        pad_data

      state = handle_buffer(pad_ref, mode, other_demand_unit, buffers, state)
      Message.send(pid, :buffer, [buffers, other_ref])
      {:ok, state}
    else
      buffers: {:error, buf} -> {{:error, {:invalid_buffer, buf}}, state}
      data: {:error, reason} -> {{:error, reason}, state}
      dir: %{direction: dir} -> {{:error, {:invalid_pad_dir, dir}}, state}
      eos: %{end_of_stream?: true} -> {{:error, {:eos_sent, pad_ref}}, state}
    end
  end

  defp send_buffer(_pad_ref, invalid_value, _callback, state) do
    {{:error, {:invalid_buffer, invalid_value}}, state}
  end

  @spec handle_buffer(
          Pad.ref_t(),
          Pad.mode_t(),
          Buffer.Metric.unit_t(),
          [Buffer.t()],
          State.t()
        ) :: State.t()
  defp handle_buffer(pad_ref, :pull, other_demand_unit, buffers, state) do
    buf_size = Buffer.Metric.from_unit(other_demand_unit).buffers_size(buffers)

    state |> PadModel.update_data!(pad_ref, :demand, &(&1 - buf_size))
  end

  defp handle_buffer(_pad_ref, :push, _options, _buffers, state) do
    state
  end

  @spec send_caps(Pad.ref_t(), Caps.t(), State.t()) :: State.stateful_try_t()
  def send_caps(pad_ref, caps, state) do
    debug(
      """
      Sending caps through pad #{inspect(pad_ref)}
      Caps: #{inspect(caps)}
      """,
      state
    )

    withl pad: {:ok, pad_data} <- PadModel.get_data(state, pad_ref),
          direction: %{direction: :output} <- pad_data,
          caps: true <- Caps.Matcher.match?(pad_data.accepted_caps, caps) do
      %{pid: pid, other_ref: other_ref} = pad_data

      state = state |> PadModel.set_data!(pad_ref, :caps, caps)

      Message.send(pid, :caps, [caps, other_ref])
      {:ok, state}
    else
      pad: {:error, reason} -> {{:error, reason}, state}
      direction: %{direction: dir} -> {{:error, {:invalid_pad_dir, pad_ref, dir}}, state}
      caps: false -> {{:error, {:invalid_caps, caps, pad_data.accepted_caps}}, state}
    end
  end

  @spec supply_demand(
          Pad.ref_t(),
          Action.demand_size_t(),
          callback :: atom,
          currently_supplying? :: boolean,
          State.t()
        ) :: State.stateful_try_t()

  defp supply_demand(
         _pad_ref,
         _size,
         callback,
         _currently_supplying?,
         %State{playback: %{state: playback_state}} = state
       )
       when playback_state != :playing and callback != :handle_prepared_to_playing do
    {{:error, {:playback_state, playback_state}}, state}
  end

  defp supply_demand(pad_ref, 0, callback, _currently_supplying?, state) do
    debug(
      """
      Ignoring demand of size of 0 requested by callback #{inspect(callback)}
      on pad #{inspect(pad_ref)}.
      """,
      state
    )

    {:ok, state}
  end

  defp supply_demand(_pad_ref, size, _callback, _currently_supplying?, state)
       when is_integer(size) and size < 0 do
    {{:error, :negative_demand}, state}
  end

  defp supply_demand(pad_ref, size, _callback, currently_supplying?, state) do
    withl data: {:ok, pad_data} <- PadModel.get_data(state, pad_ref),
          dir: %{direction: :input} <- pad_data,
          mode: %{mode: :pull} <- pad_data,
          update: {:ok, state} <- DemandHandler.update_demand(pad_ref, size, state) do
      supply_mode = if currently_supplying?, do: :async, else: :sync
      state = DemandHandler.delay_supply(pad_ref, supply_mode, state)

      {:ok, state}
    else
      data: {:error, reason} -> {{:error, reason}, state}
      dir: %{direction: dir} -> {{:error, {:invalid_pad_dir, pad_ref, dir}}, state}
      mode: %{mode: mode} -> {{:error, {:invalid_pad_mode, pad_ref, mode}}, state}
      update: {{:error, reason}, state} -> {{:error, reason}, state}
    end
  end

  @spec handle_redemand(Pad.ref_t(), State.t()) :: State.stateful_try_t()
  defp handle_redemand(out_ref, %{type: type} = state) when type in [:source, :filter] do
    withl data: {:ok, pad_data} <- PadModel.get_data(state, out_ref),
          dir: %{direction: :output} <- pad_data,
          mode: %{mode: :pull} <- pad_data do
      state = DemandHandler.delay_redemand(out_ref, state)
      {:ok, state}
    else
      data: {:error, reason} -> {{:error, reason}, state}
      dir: %{direction: dir} -> {{:error, {:invalid_pad_dir, out_ref, dir}}, state}
      mode: %{mode: mode} -> {{:error, {:invalid_pad_mode, out_ref, mode}}, state}
    end
  end

  @spec send_event(Pad.ref_t(), Event.t(), State.t()) :: State.stateful_try_t()
  defp send_event(pad_ref, event, state) do
    debug(
      """
      Sending event through pad #{inspect(pad_ref)}
      Event: #{inspect(event)}
      """,
      state
    )

    withl event: true <- event |> Event.event?(),
          pad: {:ok, %{pid: pid, other_ref: other_ref}} <- PadModel.get_data(state, pad_ref),
          handler: {:ok, state} <- handle_event(pad_ref, event, state) do
      Message.send(pid, :event, [event, other_ref])
      {:ok, state}
    else
      event: false -> {{:error, {:invalid_event, event}}, state}
      pad: {:error, reason} -> {{:error, reason}, state}
      handler: {{:error, reason}, state} -> {{:error, reason}, state}
    end
  end

  @spec handle_event(Pad.ref_t(), Event.t(), State.t()) :: State.stateful_try_t()
  defp handle_event(pad_ref, %Event.EndOfStream{}, state) do
    with %{direction: :output, end_of_stream?: false} <- PadModel.get_data!(state, pad_ref) do
      {:ok, PadModel.set_data!(state, pad_ref, :end_of_stream?, true)}
    else
      %{direction: :input} ->
        {{:error, {:invalid_pad_dir, pad_ref, :input}}, state}

      %{end_of_stream?: true} ->
        {{:error, {:eos_sent, pad_ref}}, state}
    end
  end

  defp handle_event(_pad_ref, _event, state), do: {:ok, state}

  @spec send_notification(Notification.t(), State.t()) :: {:ok, State.t()}
  defp send_notification(notification, %State{watcher: nil} = state) do
    debug("Dropping notification #{inspect(notification)} as watcher is undefined", state)
    {:ok, state}
  end

  defp send_notification(notification, %State{watcher: watcher, name: name} = state) do
    debug("Sending notification #{inspect(notification)} (watcher: #{inspect(watcher)})", state)
    Message.send(watcher, :notification, [name, notification])
    {:ok, state}
  end
end<|MERGE_RESOLUTION|>--- conflicted
+++ resolved
@@ -2,23 +2,8 @@
   @moduledoc false
   # Module validating and executing actions returned by element's callbacks.
 
-<<<<<<< HEAD
-  alias Membrane.{
-    ActionError,
-    Buffer,
-    Caps,
-    CallbackError,
-    Core,
-    Element,
-    Event,
-    Notification
-  }
-
+  alias Membrane.{ActionError, Buffer, Caps, CallbackError, Core, Element, Event, Notification}
   alias Core.Element.{DemandHandler, LifecycleController, PadModel, State, TimerController}
-=======
-  alias Membrane.{ActionError, Buffer, Caps, CallbackError, Core, Element, Event, Notification}
-  alias Core.Element.{DemandHandler, LifecycleController, PadModel, State}
->>>>>>> 389e252b
   alias Core.{Message, PlaybackHandler}
   alias Element.{Action, Pad}
   require Message
@@ -42,14 +27,11 @@
 
   @spec do_handle_action(Action.t(), callback :: atom, params :: map, State.t()) ::
           State.stateful_try_t()
-<<<<<<< HEAD
   defp do_handle_action({action, _}, :handle_init, _params, state)
        when action not in [:latency] do
     {{:error, :invalid_action}, state}
   end
 
-=======
->>>>>>> 389e252b
   defp do_handle_action({action, _}, cb, _params, %State{playback: %{state: :stopped}} = state)
        when action in [:buffer, :event, :caps, :demand, :redemand, :forward] and
               cb != :handle_stopped_to_prepared do
@@ -150,7 +132,6 @@
     supply_demand(pad_ref, size, cb, params[:supplying_demand?] || false, state)
   end
 
-<<<<<<< HEAD
   defp do_handle_action({:timer, {id, interval, clock}}, _cb, _params, state) do
     TimerController.start_timer(interval, clock, id, state)
   end
@@ -167,8 +148,6 @@
     {:ok, %State{state | latency: latency}}
   end
 
-=======
->>>>>>> 389e252b
   defp do_handle_action(action, callback, _params, state) do
     raise CallbackError, kind: :invalid_action, action: action, callback: {state.module, callback}
   end
