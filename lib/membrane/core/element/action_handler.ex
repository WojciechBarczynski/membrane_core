--- conflicted
+++ resolved
@@ -2,15 +2,9 @@
   @moduledoc false
   # Module validating and executing actions returned by element's callbacks.
 
-<<<<<<< HEAD
-  alias Membrane.{Buffer, Caps, Core, Element, Event, Message}
-  alias Core.Element.{LifecycleController, DemandHandler, PadModel, State}
-  alias Core.PlaybackHandler
-=======
   alias Membrane.{Buffer, Caps, Core, Element, Event, Notification}
-  alias Core.Element.{DemandController, LifecycleController, DemandHandler, PadModel, State}
-  alias Core.{Message, PlaybackHandler, PullBuffer}
->>>>>>> 9082e22c
+  alias Core.Element.{DemandHandler, LifecycleController, PadModel, State}
+  alias Core.{Message, PlaybackHandler}
   alias Element.{Action, Pad}
   require Message
   require PadModel
@@ -347,26 +341,10 @@
 
     with {:ok, state} <- {input_assertion, state},
          {:ok, state} <- DemandHandler.update_demand(pad_ref, size, state) do
-<<<<<<< HEAD
       supply_mode = if currently_supplying?, do: :async, else: :sync
       state = DemandHandler.delay_supply(pad_ref, supply_mode, state)
 
       {:ok, state}
-=======
-      if callback in [:handle_write_list, :handle_process_list] do
-        # Handling demand results in execution of handle_write_list/handle_process_list,
-        # wherefore demand returned by one of these callbacks may lead to
-        # emergence of a loop. This, in turn, could result in consuming entire
-        # contents of PullBuffer before accepting any messages from other
-        # processes. As such situation is unwanted, a message to self is sent here
-        # to make it possible for messages already enqueued in mailbox to be
-        # received before the demand is handled.
-        Message.self(:invoke_supply_demand, pad_ref)
-        {:ok, state}
-      else
-        DemandHandler.supply_demand(pad_ref, state)
-      end
->>>>>>> 9082e22c
     else
       {{:error, reason}, state} -> handle_pad_error(reason, state)
     end
