--- conflicted
+++ resolved
@@ -219,43 +219,27 @@
       state
     )
 
-<<<<<<< HEAD
     with :ok <- PadModel.assert_data(pad_ref, %{direction: :source, eos: false}, state) do
-      %{mode: mode, pid: pid, other_ref: other_ref, options: options} =
+      %{mode: mode, pid: pid, other_ref: other_ref, other_demand_in: other_demand_in} =
         PadModel.get_data!(pad_ref, state)
 
-      state = handle_buffer(pad_ref, mode, options, buffers, state)
+      state = handle_buffer(pad_ref, mode, other_demand_in, buffers, state)
       send(pid, {:membrane_buffer, [buffers, other_ref]})
-=======
-    with :ok <- PadModel.assert_data(pad_name, %{direction: :source, eos: false}, state) do
-      %{mode: mode, pid: pid, other_name: other_name, other_demand_in: other_demand_in} =
-        PadModel.get_data!(pad_name, state)
-
-      state = handle_buffer(pad_name, mode, other_demand_in, buffers, state)
-      send(pid, {:membrane_buffer, [buffers, other_name]})
->>>>>>> 037ec0c9
       {:ok, state}
     else
       {:error, reason} -> handle_pad_error(reason, state)
     end
   end
 
-<<<<<<< HEAD
-  @spec handle_buffer(Pad.ref_t(), Pad.mode_t(), map, [Buffer.t()] | Buffer.t(), State.t()) ::
-          State.t()
-  defp handle_buffer(pad_ref, :pull, options, buffers, state) do
-    buf_size = Buffer.Metric.from_unit(options.other_demand_in).buffers_size(buffers)
-=======
   @spec handle_buffer(
-          Pad.name_t(),
+          Pad.ref_t(),
           Pad.mode_t(),
           Buffer.Metric.unit_t(),
           [Buffer.t()] | Buffer.t(),
           State.t()
         ) :: State.t()
-  defp handle_buffer(pad_name, :pull, other_demand_in, buffers, state) do
+  defp handle_buffer(pad_ref, :pull, other_demand_in, buffers, state) do
     buf_size = Buffer.Metric.from_unit(other_demand_in).buffers_size(buffers)
->>>>>>> 037ec0c9
 
     PadModel.update_data!(
       pad_ref,
@@ -309,13 +293,8 @@
   end
 
   @spec handle_demand(
-<<<<<<< HEAD
           Pad.ref_t(),
-          size :: pos_integer | (non_neg_integer() -> pos_integer()),
-=======
-          Pad.name_t(),
           size :: pos_integer | (pos_integer() -> non_neg_integer()),
->>>>>>> 037ec0c9
           callback :: atom,
           State.t()
         ) :: State.stateful_try_t()
