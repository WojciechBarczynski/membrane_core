defmodule Membrane.Core.Element.PlaybackBuffer do
  @moduledoc false
  # Buffer for storing messages that cannot be handled in current playback state.
  # Allows to avoid race conditions when one element changes playback state
  # before another does.

  alias Membrane.{Buffer, Core, Event}
  alias Core.Playback

  alias Core.Element.{
    BufferController,
    CapsController,
    DemandController,
    EventController,
    PadModel,
    State
  }

  require PadModel
  use Core.Element.Log
  use Bunch

  @type t :: %__MODULE__{
          q: Qex.t()
        }

  @type message_t :: {:demand | :buffer | :caps | :event, args :: list}

  defstruct q: nil

  @qe Qex

  @spec new() :: t
  def new do
    %__MODULE__{q: @qe.new}
  end

  @doc """
  Stores message if it cannot be handled yet.
  """
  @spec store(message_t, State.t()) :: State.stateful_try_t()
  def store(msg, %State{playback: %Playback{state: :playing}} = state), do: exec(msg, state)

  def store({type, _args} = msg, state)
      when type in [:event, :caps] do
    exec(msg, state)
    |> provided(
      that: state.playback_buffer |> empty?,
      else:
        state
        |> Bunch.Struct.update_in([:playback_buffer, :q], fn q -> q |> @qe.push(msg) end)
        ~> (state -> {:ok, state})
    )
  end

  def store(msg, state) do
    state
    |> Bunch.Struct.update_in([:playback_buffer, :q], fn q -> q |> @qe.push(msg) end)
    ~> (state -> {:ok, state})
  end

  @doc """
  Handles messages from buffer and passes them to proper controller, until they
  can be handled in current playback state.
  """
  @spec eval(State.t()) :: State.stateful_try_t()
  def eval(%State{playback: %Playback{state: :playing}} = state) do
    debug("evaluating playback buffer", state)

    with {:ok, state} <-
           state.playback_buffer.q
           |> Bunch.Enum.try_reduce(state, &exec/2),
         do: {:ok, state |> Bunch.Struct.put_in([:playback_buffer, :q], @qe.new)}
  end

  def eval(state), do: {:ok, state}

  @spec empty?(t) :: boolean
  defp empty?(%__MODULE__{q: q}), do: q |> Enum.empty?()

  @spec exec(message_t, State.t()) :: State.stateful_try_t()
<<<<<<< HEAD
  # Callback invoked on demand request coming from the source pad in the pull mode
  defp exec({:demand, [size, pad_ref]}, state) do
    PadModel.assert_data!(pad_ref, %{direction: :source}, state)
=======
  # Callback invoked on demand request coming from the output pad in the pull mode
  defp exec({:membrane_demand, [size, pad_ref]}, state) do
    PadModel.assert_data!(pad_ref, %{direction: :output}, state)
>>>>>>> 840ecff1

    demand =
      if size == 0 do
        "dumb demand"
      else
        "demand of size #{inspect(size)}"
      end

    debug("Received #{demand} on pad #{inspect(pad_ref)}", state)
    DemandController.handle_demand(pad_ref, size, state)
  end

<<<<<<< HEAD
  # Callback invoked on buffer coming through the sink pad
  defp exec({:buffer, [buffers, pad_ref]}, state) do
    PadModel.assert_data!(pad_ref, %{direction: :sink}, state)
=======
  # Callback invoked on buffer coming through the input pad
  defp exec({:membrane_buffer, [buffers, pad_ref]}, state) do
    PadModel.assert_data!(pad_ref, %{direction: :input}, state)
>>>>>>> 840ecff1

    debug(
      ["
      Received buffers on pad #{inspect(pad_ref)}
      Buffers: ", Buffer.print(buffers)],
      state
    )

    {messages, state} = PadModel.get_and_update_data!(pad_ref, :sticky_messages, &{&1, []}, state)

    with {:ok, state} <-
           messages
           |> Enum.reverse()
           |> Bunch.Enum.try_reduce(state, fn msg, st -> msg.(st) end) do
      {:ok, state} =
        cond do
          PadModel.get_data!(pad_ref, :start_of_stream, state) |> Kernel.not() ->
            EventController.handle_event(pad_ref, %Event.StartOfStream{}, state)

          true ->
            {:ok, state}
        end

      BufferController.handle_buffer(pad_ref, buffers, state)
    end
  end

  # Callback invoked on incoming caps
<<<<<<< HEAD
  defp exec({:caps, [caps, pad_ref]}, state) do
    PadModel.assert_data!(pad_ref, %{direction: :sink}, state)
=======
  defp exec({:membrane_caps, [caps, pad_ref]}, state) do
    PadModel.assert_data!(pad_ref, %{direction: :input}, state)
>>>>>>> 840ecff1

    debug(
      """
      Received caps on pad #{inspect(pad_ref)}
      Caps: #{inspect(caps)}
      """,
      state
    )

    CapsController.handle_caps(pad_ref, caps, state)
  end

  # Callback invoked on incoming event
  defp exec({:event, [event, pad_ref]}, state) do
    PadModel.assert_instance!(pad_ref, state)

    debug(
      """
      Received event on pad #{inspect(pad_ref)}
      Event: #{inspect(event)}
      """,
      state
    )

    do_exec = fn state ->
      EventController.handle_event(pad_ref, event, state)
    end

    if event |> Event.sticky?() do
      PadModel.update_data!(
        pad_ref,
        :sticky_messages,
        &[do_exec | &1],
        state
      )
      ~> {:ok, &1}
    else
      do_exec.(state)
    end
  end
end<|MERGE_RESOLUTION|>--- conflicted
+++ resolved
@@ -79,15 +79,9 @@
   defp empty?(%__MODULE__{q: q}), do: q |> Enum.empty?()
 
   @spec exec(message_t, State.t()) :: State.stateful_try_t()
-<<<<<<< HEAD
-  # Callback invoked on demand request coming from the source pad in the pull mode
+  # Callback invoked on demand request coming from the output pad in the pull mode
   defp exec({:demand, [size, pad_ref]}, state) do
-    PadModel.assert_data!(pad_ref, %{direction: :source}, state)
-=======
-  # Callback invoked on demand request coming from the output pad in the pull mode
-  defp exec({:membrane_demand, [size, pad_ref]}, state) do
     PadModel.assert_data!(pad_ref, %{direction: :output}, state)
->>>>>>> 840ecff1
 
     demand =
       if size == 0 do
@@ -100,15 +94,9 @@
     DemandController.handle_demand(pad_ref, size, state)
   end
 
-<<<<<<< HEAD
-  # Callback invoked on buffer coming through the sink pad
+  # Callback invoked on buffer coming through the input pad
   defp exec({:buffer, [buffers, pad_ref]}, state) do
-    PadModel.assert_data!(pad_ref, %{direction: :sink}, state)
-=======
-  # Callback invoked on buffer coming through the input pad
-  defp exec({:membrane_buffer, [buffers, pad_ref]}, state) do
     PadModel.assert_data!(pad_ref, %{direction: :input}, state)
->>>>>>> 840ecff1
 
     debug(
       ["
@@ -137,13 +125,8 @@
   end
 
   # Callback invoked on incoming caps
-<<<<<<< HEAD
   defp exec({:caps, [caps, pad_ref]}, state) do
-    PadModel.assert_data!(pad_ref, %{direction: :sink}, state)
-=======
-  defp exec({:membrane_caps, [caps, pad_ref]}, state) do
     PadModel.assert_data!(pad_ref, %{direction: :input}, state)
->>>>>>> 840ecff1
 
     debug(
       """
