--- conflicted
+++ resolved
@@ -2,13 +2,8 @@
   @moduledoc false
   # Module handling events incoming through input pads.
 
-<<<<<<< HEAD
   alias Membrane.{Core, Element, Event, Sync}
-  alias Core.{CallbackHandler, InputBuffer}
-=======
-  alias Membrane.{Core, Element, Event}
   alias Core.{CallbackHandler, InputBuffer, Message}
->>>>>>> d69c202c
   alias Core.Element.{ActionHandler, PadModel, State}
   alias Element.{CallbackContext, Pad}
   require CallbackContext.Event
@@ -18,6 +13,7 @@
   use Core.Element.Log
   use Bunch
 
+  @spec handle_start_of_stream(Pad.ref_t(), State.t()) :: State.stateful_try_t()
   def handle_start_of_stream(pad_ref, state) do
     handle_event(pad_ref, %Event.StartOfStream{}, state)
   end
@@ -88,22 +84,9 @@
   defp do_exec_handle_event(pad_ref, event, params, state) do
     data = PadModel.get_data!(state, pad_ref)
     context = &CallbackContext.Event.from_state/1
-
-    new_params = Map.put(params, :direction, data.direction)
-    args = [pad_ref, event, context]
-
-    CallbackHandler.exec_and_handle_callback(
-      :handle_event,
-      ActionHandler,
-<<<<<<< HEAD
-      %{context: context, direction: data.direction} |> Map.merge(params),
-      [pad_ref, event],
-=======
-      new_params,
-      args,
->>>>>>> d69c202c
-      state
-    )
+    params = %{context: context, direction: data.direction} |> Map.merge(params)
+    args = [pad_ref, event]
+    CallbackHandler.exec_and_handle_callback(:handle_event, ActionHandler, params, args, state)
   end
 
   defp check_sync(%Event.StartOfStream{}, state) do
