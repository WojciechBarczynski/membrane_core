--- conflicted
+++ resolved
@@ -17,11 +17,7 @@
   alias __MODULE__.{Action, CallbackContext}
   alias Membrane.{Child, Pad}
   alias Membrane.Core.PlaybackHandler
-<<<<<<< HEAD
   alias Membrane.CrashGroup
-=======
-  alias Membrane.Core.Parent.CrashGroup
->>>>>>> f67ae6e9
 
   require Membrane.Logger
 
@@ -47,9 +43,7 @@
     * `{:error, reason}` - raises a `Membrane.CallbackError` with the error tuple.
   """
   @type callback_return_t ::
-          {:ok, state_t}
-          | {{:ok, [Action.t()]}, state_t}
-          | {{:error, any}, state_t}
+          {:ok | {:ok, [Action.t()]} | {:error, any}, state_t}
           | {:error, any}
 
   @doc """
