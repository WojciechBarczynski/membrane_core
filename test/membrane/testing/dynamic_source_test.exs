--- conflicted
+++ resolved
@@ -23,16 +23,9 @@
   end
 
   test "Source works properly when payload are passed as enumerable" do
-<<<<<<< HEAD
-    children = [
-      source: %Testing.DynamicSource{output: ['a', 'b', 'c']}
-    ]
-
-    {:ok, pipeline} = Testing.Pipeline.start_link(children: children)
-=======
     {:ok, pipeline} =
-      Testing.Pipeline.start_link(%Membrane.Testing.Pipeline.Options{
-        elements: [
+      Testing.Pipeline.start_link(
+        children: [
           source: %Testing.DynamicSource{output: ['a', 'b', 'c']},
           sink_1: Testing.Sink,
           sink_2: Testing.Sink
@@ -41,8 +34,7 @@
           link(:source) |> to(:sink_1),
           link(:source) |> to(:sink_2)
         ]
-      })
->>>>>>> 3cc7eeea
+      )
 
     assert_pipeline_playback_changed(pipeline, _from, :playing)
     assert_sink_buffer(pipeline, :sink_1, %Buffer{payload: 'a'})
@@ -56,16 +48,9 @@
   end
 
   test "Source works properly when using generator function" do
-<<<<<<< HEAD
-    children = [
-      source: Testing.DynamicSource
-    ]
-
-    {:ok, pipeline} = Testing.Pipeline.start_link(children: children)
-=======
     {:ok, pipeline} =
-      Testing.Pipeline.start_link(%Membrane.Testing.Pipeline.Options{
-        elements: [
+      Testing.Pipeline.start_link(
+        children: [
           source: Testing.DynamicSource,
           sink_1: Testing.Sink,
           sink_2: Testing.Sink
@@ -74,8 +59,7 @@
           link(:source) |> to(:sink_1),
           link(:source) |> to(:sink_2)
         ]
-      })
->>>>>>> 3cc7eeea
+      )
 
     assert_pipeline_playback_changed(pipeline, _from, :playing)
     assert_sink_buffer(pipeline, :sink_1, %Buffer{payload: <<0::16>>})
