# Changelog

## 0.10.0
 * Remove all deprecated stuff [#399](https://github.com/membraneframework/membrane_core/pull/399)

## 0.9.0
 * Automatic demands [#313](https://github.com/membraneframework/membrane_core/pull/313)
 * Stop forwarding notifications by default in bins [#358](https://github.com/membraneframework/membrane_core/pull/358)
 * More fine-grained control over emitted metrics [#365](https://github.com/membraneframework/membrane_core/pull/365)
<<<<<<< HEAD
 * Add `Membrane.RemoteControlled.Pipeline` - a basic implementation of a `Membrane.Pipeline` that </br> 
   can be spawned and controlled by an external process [#366](https://github.com/membraneframework/membrane_core/pull/366)  
 ### PRs not influencing public API:
=======
 * Added log metadata when reporting init in telemetry [#376](https://github.com/membraneframework/membrane_core/pull/376)
 * Fix generation of pad documentation inside an element [#377](https://github.com/membraneframework/membrane_core/pull/377)
 * Leaving static pads unlinked and transiting to a playback state other than `:stopped` will result
 in runtime error (previously only a warning was printed out). [#389](https://github.com/membraneframework/membrane_core/pull/389)
 * It is possible now to assert on crash group down when using Testing.Pipeline. [#391](https://github.com/membraneframework/membrane_core/pull/391)

## 0.8.2
 * Fixed PadAdded spec [#359](https://github.com/membraneframework/membrane_core/pull/359)
### PRs not influencing public API:
>>>>>>> d14a6730
 * Prevent internal testing notifications from reaching pipeline module [#350](https://github.com/membraneframework/membrane_core/pull/350)
 * Fix unknown node error on distribution changes [#352](https://github.com/membraneframework/membrane_core/pull/352)
 * Add new type of element, `Membrane.Endpoint` [#382](https://github.com/membraneframework/membrane_core/pull/382)


## 0.8.1
 * allow telemetry in version 1.0 only [#347](https://github.com/membraneframework/membrane_core/pull/347)
### PRs not influencing public API:
 * fix action enforcing CHANGELOG update with PR [#345](https://github.com/membraneframework/membrane_core/pull/345)
 * Release membrane_core v0.8.1 [#348](https://github.com/membraneframework/membrane_core/pull/348)

## 0.8.0
### Release notes:
  * PTS and DTS timestamps were added to `Membrane.Buffer` structure explicitly. Timestamps should no longer live in `Membrane.Buffer.metadata` field [#335](https://github.com/membraneframework/membrane_core/pull/335).

### PRs not influencing public API:
  * add CHANGELOG update verification #340
  * action enforcing changelog fix #342
  * bump version to 0.8.0 #344<|MERGE_RESOLUTION|>--- conflicted
+++ resolved
@@ -2,16 +2,14 @@
 
 ## 0.10.0
  * Remove all deprecated stuff [#399](https://github.com/membraneframework/membrane_core/pull/399)
-
+ * Add `Membrane.RemoteControlled.Pipeline` - a basic implementation of a `Membrane.Pipeline` that </br> 
+   can be spawned and controlled by an external process [#366](https://github.com/membraneframework/membrane_core/pull/366)  
 ## 0.9.0
  * Automatic demands [#313](https://github.com/membraneframework/membrane_core/pull/313)
  * Stop forwarding notifications by default in bins [#358](https://github.com/membraneframework/membrane_core/pull/358)
  * More fine-grained control over emitted metrics [#365](https://github.com/membraneframework/membrane_core/pull/365)
-<<<<<<< HEAD
- * Add `Membrane.RemoteControlled.Pipeline` - a basic implementation of a `Membrane.Pipeline` that </br> 
-   can be spawned and controlled by an external process [#366](https://github.com/membraneframework/membrane_core/pull/366)  
+
  ### PRs not influencing public API:
-=======
  * Added log metadata when reporting init in telemetry [#376](https://github.com/membraneframework/membrane_core/pull/376)
  * Fix generation of pad documentation inside an element [#377](https://github.com/membraneframework/membrane_core/pull/377)
  * Leaving static pads unlinked and transiting to a playback state other than `:stopped` will result
@@ -21,7 +19,6 @@
 ## 0.8.2
  * Fixed PadAdded spec [#359](https://github.com/membraneframework/membrane_core/pull/359)
 ### PRs not influencing public API:
->>>>>>> d14a6730
  * Prevent internal testing notifications from reaching pipeline module [#350](https://github.com/membraneframework/membrane_core/pull/350)
  * Fix unknown node error on distribution changes [#352](https://github.com/membraneframework/membrane_core/pull/352)
  * Add new type of element, `Membrane.Endpoint` [#382](https://github.com/membraneframework/membrane_core/pull/382)
